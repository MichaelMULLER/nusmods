<!DOCTYPE html>
<html>
<head>
  <meta charset="utf-8">
  <meta http-equiv="X-UA-Compatible" content="IE=edge">
  <title>NUSMods - NUS Timetable Builder</title>
  <meta name="description" content="NUSMods provides students with a better way to plan their school timetables with a user-friendly timetable builder and also serves to be a complete knowledge bank of NUS modules by providing useful module-related information such as archived NUS CORS bidding statistics and community-driven module reviews and discussions.">
  <meta name="viewport" content="width=device-width, initial-scale=1">

  <!-- Facebook Open Graph Meta Tags -->
  <meta name="og:image" content="icon.png">
  <meta name="og:url" content="http://nusmods.com">
  <meta name="og:title" content="NUSMods - NUS Timetable Builder">
  <meta name="og:description" content="NUSMods provides students with a better way to plan their school timetables with a user-friendly timetable builder and also serves to be a complete knowledge bank of NUS modules by providing useful module-related information such as archived NUS CORS bidding statistics and community-driven module reviews and discussions.">
  <meta name="og:site_name" content="NUSMods">
  <meta name="og:type" content="website">

  <link rel="image_src" href="thumbnail.png">
  
  <link rel="shortcut icon" href="/favicon.ico">
  <link rel="icon" sizes="16x16 32x32 64x64" href="/favicon.ico">
  <link rel="icon" type="image/png" sizes="196x196" href="/favicon-196.png">
  <link rel="icon" type="image/png" sizes="160x160" href="/favicon-160.png">
  <link rel="icon" type="image/png" sizes="96x96" href="/favicon-96.png">
  <link rel="icon" type="image/png" sizes="64x64" href="/favicon-64.png">
  <link rel="icon" type="image/png" sizes="32x32" href="/favicon-32.png">
  <link rel="icon" type="image/png" sizes="16x16" href="/favicon-16.png">
  <link rel="apple-touch-icon" sizes="152x152" href="/favicon-152.png">
  <link rel="apple-touch-icon" sizes="144x144" href="/favicon-144.png">
  <link rel="apple-touch-icon" sizes="120x120" href="/favicon-120.png">
  <link rel="apple-touch-icon" sizes="114x114" href="/favicon-114.png">
  <link rel="apple-touch-icon" sizes="76x76" href="/favicon-76.png">
  <link rel="apple-touch-icon" sizes="72x72" href="/favicon-72.png">
  <link rel="apple-touch-icon" href="/favicon-57.png">

  <script type="text/javascript" src="//use.typekit.net/txx3vck.js"></script>
  <script type="text/javascript">try{Typekit.load();}catch(e){}</script>
  <!-- build:css /styles/vendor.css -->
  <link rel="stylesheet" href="/bower_components/qtip2/jquery.qtip.css" />
  <!-- bower:css -->
  <link rel="stylesheet" href="/bower_components/select2/select2.css" />
  <link rel="stylesheet" href="/bower_components/animate.css/animate.min.css" />
  <!-- endbower -->
  <!-- endbuild -->
  <!-- build:css(.tmp) /styles/main.css -->
  <link rel="stylesheet" href="/styles/main.css">
  <link rel="stylesheet" href="/styles/modes.css">
  <link rel="stylesheet" href="/styles/themes.css">
  <!-- endbuild -->
  <link rel="stylesheet" id="mode">

  <script>
    (function(i,s,o,g,r,a,m){i['GoogleAnalyticsObject']=r;i[r]=i[r]||function(){
      (i[r].q=i[r].q||[]).push(arguments)},i[r].l=1*new Date();a=s.createElement(o),
        m=s.getElementsByTagName(o)[0];a.async=1;a.src=g;m.parentNode.insertBefore(a,m)
    })(window,document,'script','//www.google-analytics.com/analytics.js','ga');
    ga('create', 'UA-33503218-1', 'auto');
    ga('require', 'displayfeatures');
    ga('require', 'linkid');
    // Comment out to prevent double counting as pageview is
    // already sent during Backbone routing.
    // ga('send', 'pageview');
  </script>
</head>
<body>
  <div id="nm-wrapper">
    <nav id="sidebar-wrapper" class="navmenu navmenu-inverse navmenu-fixed-left offcanvas" role="navigation">
      <a class="nm-brand nm-logo navbar-brand hidden-xs" href="/"></a>
      <div id="nav">
      </div>
    </nav>

    <header class="nm-navbar navbar navbar-default navbar-fixed-top" id="top" role="banner">
      <div class="container-fluid">
        <div class="navbar-header">
          <button class="navbar-toggle" type="button" data-toggle="collapse" data-target=".navbar-collapse">
            <span class="sr-only">Toggle navigation</span>
            <span class="icon-bar"></span>
            <span class="icon-bar"></span>
            <span class="icon-bar"></span>
          </button>
          <form class="navbar-form" role="search"></form>
          <button class="btn btn-default nm-bookmark-button hidden-xs">
            <i class="fa fa-bookmark fa-lg"></i>
          </button>
          <a class="nm-brand nm-logo nm-logo-white navbar-brand visible-xs-inline-block" href="/"></a>
        </div>
      </div>
    </header>

    <div id="page-content-wrapper" class="main-container">
      <div class="main-content">
        <div class="content"></div>
      </div>
<<<<<<< HEAD
    </div>
  </header>
  
  <div class="main-content container-fluid">
    <div class="content"></div>
  </div>
  
  <footer class="footer-container">
    <div class="container-fluid">
      <div class="row footer">
        <div class="col-md-10 col-md-offset-1">
          <div class="row">
            <div class="col-sm-6">
              <div class="row">
                <div class="col-md-6 col-xs-6">
                  <h5 class="section-title">Product</h5>
                  <ul>
                    <!-- <li><a href="#">Tour</a></li> -->
                    <li><a href="/help">Help</a></li>
                    <li><a href="/support">Chat With Us</a></li>
                    <!-- <li><a href="#">Contribute</a></li> -->
                    <li><a href="https://github.com/nusmodifications/nusmods-api" target="_blank">API</a></li>
                  </ul>
                </div>
                <div class="col-md-6 col-xs-6">
                  <h5 class="section-title">NUSMods</h5>
                  <ul>
                    <li><a href="/about">About</a></li>
                    <li><a href="/team">The Team</a></li>
                    <!-- <li><a href="#">Blog</a></li> -->
                    <li><a href="mailto:nusmods@googlegroups.com">Contact Us</a></li>
                  </ul>
=======
      <footer class="footer-container">
        <div class="container-fluid">
            <div class="row footer">
              <div class="col-md-10 col-md-offset-1">
                <div class="row">
                  <div class="col-sm-6">
                    <div class="row">
                      <div class="col-md-6 col-xs-6">
                        <h5 class="section-title">Product</h5>
                        <ul>
                          <!-- <li><a href="#">Tour</a></li> -->
                          <li><a href="/help">Help</a></li>
                          <li><a href="/support">Chat With Us</a></li>
                          <!-- <li><a href="#">Contribute</a></li> -->
                          <li><a href="https://github.com/nusmodifications/nusmods-api" target="_blank">API</a></li>
                        </ul>
                      </div>
                      <div class="col-md-6 col-xs-6">
                        <h5 class="section-title">NUSMods</h5>
                        <ul>
                          <li><a href="/about">About</a></li>
                          <li><a href="/team">The Team</a></li>
                          <!-- <li><a href="#">Blog</a></li> -->
                          <li><a href="mailto:nusmods@googlegroups.com">Contact Us</a></li>
                        </ul>
                      </div>
                    </div>
                  </div>
                  <div class="col-sm-6">
                    <div class="row">
                      <div class="col-sm-6">
                        <h5 class="section-title">Follow</h5>
                        <ul class="nm-social">
                          <li>
                            <a href="https://www.facebook.com/NUSMods" target="_blank">
                              <i class="fa fa-facebook-square fa-3x"></i>
                            </a>
                          </li>
                          <li>
                            <a href="https://www.twitter.com/NUSMods" target="_blank">
                              <i class="fa fa-twitter fa-3x"></i>
                            </a>
                          </li>
                          <li>
                            <a href="https://github.com/nusmodifications/nusmods" target="_blank">
                              <i class="fa fa-github fa-3x"></i>
                            </a>
                          </li>
                        </ul>
                      </div>
                      <div class="col-sm-6">
                        <h5 class="section-title">Status</h5>
                        <ul>
                          <li>
                            <div class="last-update-timestamp">Information correct as at<br><span class="highlight thin" id="correct-as-at"></span></div>
                          </li>
                        </ul>
                      </div>
                    </div>
                  </div>
>>>>>>> 479d386e
                </div>
              </div>
            </div>
            <div class="row">
              <div class="col-md-10 col-md-offset-1" id="copyright">
                <hr>
                <p>Copyright &copy; 2014 NUSMods. All rights reserved.</p>
              </div>        
            </div>
        </div>
      </footer>
    </div>
  </div>
  <div class="cors-round-container alert alert-info hidden-xs">
    <button type="button" class="close" data-dismiss="alert">
      <span aria-hidden="true">&times;</span>
      <span class="sr-only">Close</span>
    </button>
    <p class="cors-round-text">CORS is not available for bidding.</p>
  </div>

  <!-- build:js /scripts/main.js -->
  <script src="/scripts/main.js"></script>
  <!-- endbuild -->
  <!-- build:js /scripts/disqus-count.js -->
  <script src="/scripts/disqus-count.js"></script>
  <!-- endbuild -->
  <div id="fb-root"></div>
</body>
</html><|MERGE_RESOLUTION|>--- conflicted
+++ resolved
@@ -92,40 +92,6 @@
       <div class="main-content">
         <div class="content"></div>
       </div>
-<<<<<<< HEAD
-    </div>
-  </header>
-  
-  <div class="main-content container-fluid">
-    <div class="content"></div>
-  </div>
-  
-  <footer class="footer-container">
-    <div class="container-fluid">
-      <div class="row footer">
-        <div class="col-md-10 col-md-offset-1">
-          <div class="row">
-            <div class="col-sm-6">
-              <div class="row">
-                <div class="col-md-6 col-xs-6">
-                  <h5 class="section-title">Product</h5>
-                  <ul>
-                    <!-- <li><a href="#">Tour</a></li> -->
-                    <li><a href="/help">Help</a></li>
-                    <li><a href="/support">Chat With Us</a></li>
-                    <!-- <li><a href="#">Contribute</a></li> -->
-                    <li><a href="https://github.com/nusmodifications/nusmods-api" target="_blank">API</a></li>
-                  </ul>
-                </div>
-                <div class="col-md-6 col-xs-6">
-                  <h5 class="section-title">NUSMods</h5>
-                  <ul>
-                    <li><a href="/about">About</a></li>
-                    <li><a href="/team">The Team</a></li>
-                    <!-- <li><a href="#">Blog</a></li> -->
-                    <li><a href="mailto:nusmods@googlegroups.com">Contact Us</a></li>
-                  </ul>
-=======
       <footer class="footer-container">
         <div class="container-fluid">
             <div class="row footer">
@@ -186,7 +152,6 @@
                       </div>
                     </div>
                   </div>
->>>>>>> 479d386e
                 </div>
               </div>
             </div>
