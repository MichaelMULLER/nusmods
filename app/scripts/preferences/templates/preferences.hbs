--- conflicted
+++ resolved
@@ -1,10 +1,6 @@
 <div class="row">
   <div class="col-md-6 col-md-offset-3" id="preferences">
-<<<<<<< HEAD
-    <h1 class="highlight thin">Preferences</h1>
-=======
     <h1 class="nm-page-heading">Preferences</h1>
->>>>>>> 18585af5
     <hr>
     <form class="form-horizontal" role="form">
 
