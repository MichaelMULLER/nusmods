<div class="row">
  <div class="col-md-6 col-md-offset-3" id="help">
<<<<<<< HEAD
    <h1 class="highlight thin">Help</h1>
=======
    <h1 class="nm-page-heading">Help</h1>
>>>>>>> 18585af5
    <hr>
    <p>NUSMods has been improved with a ton of cool features along with keyboard shortcuts to make usage easy for power users. </p>
    <br>
    {{#if keyboardShortcuts}}
      <div>
        <h3 class="nm-section-heading">Keyboard Shortcuts</h3>
        <hr>
        {{#each keyboardShortcuts}}
          <div class="row keyboard-shortcuts">
            <div class="col-md-12">
              <h5 class="highlight category-title">{{category}}</h5>
              {{#each shortcuts}}
                <div class="row">
                  <div class="col-md-2">
                    {{#each keys}}
                      <div class="key">{{{this}}}</div>
                    {{/each}}
                  </div>
                  <div class="col-md-3">
                    <strong>{{title}}</strong>
                  </div>
                  <div class="col-md-7">
                    {{{description}}}
                  </div>
                </div>
              {{/each}}
            </div>
          </div>
          <hr class="visible-xs-block visible-sm-block">
        {{/each}}
      </div>
    {{/if}}
  </div>
</div><|MERGE_RESOLUTION|>--- conflicted
+++ resolved
@@ -1,10 +1,6 @@
 <div class="row">
   <div class="col-md-6 col-md-offset-3" id="help">
-<<<<<<< HEAD
-    <h1 class="highlight thin">Help</h1>
-=======
     <h1 class="nm-page-heading">Help</h1>
->>>>>>> 18585af5
     <hr>
     <p>NUSMods has been improved with a ton of cool features along with keyboard shortcuts to make usage easy for power users. </p>
     <br>
