--- conflicted
+++ resolved
@@ -1,24 +1,3 @@
-<<<<<<< HEAD
-define(['app', 'backbone', 'nusmods', 'mousetrap', '../utils/modulify', 
-    'underscore', 'common/views/SelectView', '../themes/themePicker',
-    '../../cors/corsify', 'fastclick'],
-  function (App, Backbone, NUSMods, Mousetrap, modulify, _, SelectView, themePicker, corsify, FastClick) {
-  'use strict';
-
-  return Backbone.View.extend({
-    el: 'body',
-
-    events: {
-      'click a[href]:not([data-bypass])': 'hijackLinks'
-    },
-
-    // Ref: https://github.com/backbone-boilerplate/backbone-boilerplate/blob/85723839dbab6787d69eedcbbea05e1d59960eff/app/app.js#L52
-    hijackLinks: function (event) {
-      // Do not hijack if modifier key was pressed when the event fired.
-      if (event.altKey || event.ctrlKey || event.metaKey || event.shiftKey) {
-        return;
-      }
-=======
 'use strict';
 
 var App = require('../../app');
@@ -27,6 +6,8 @@
 var NUSMods = require('../../nusmods');
 var SelectView = require('./SelectView');
 var _ = require('underscore');
+var attachFastClick = require('fastclick');
+var corsify = require('../../cors/corsify');
 var modulify = require('../utils/modulify');
 var themePicker = require('../themes/themePicker');
 
@@ -43,7 +24,6 @@
     if (event.altKey || event.ctrlKey || event.metaKey || event.shiftKey) {
       return;
     }
->>>>>>> b1d39b02
 
     // Get the absolute anchor href.
     var $link = $(event.currentTarget);
@@ -65,83 +45,6 @@
         // calls this anyways.  The fragment is sliced from the root.
         this.navigateWithScrollTop(href.attr, true);
       }
-<<<<<<< HEAD
-    },
-
-    initialize: function () {
-      $.ajaxSetup({
-        cache: true
-      });
-
-      // [Override](http://craigsworks.com/projects/qtip2/tutorials/advanced/#override)
-      // default tooltip settings.
-      $.fn.qtip.defaults.position.my = 'bottom center';
-      $.fn.qtip.defaults.position.at = 'top center';
-      $.fn.qtip.defaults.position.viewport = true;
-      $.fn.qtip.defaults.show.solo = true;
-      $.fn.qtip.defaults.style.classes = 'qtip-bootstrap';
-
-      NUSMods.getCorrectAsAt().then(function (correctAsAt) {
-        $('#correct-as-at').text((new Date(correctAsAt)).toString().slice(0, 21));
-      });
-
-      // $('.current-round').text(corsify.determineRound(Date.now()));
-
-      App.selectRegion.show(new SelectView());
-
-      $('.container').removeClass('hidden');
-
-      Mousetrap.bind('/', function(ev) {
-        $('#s2id_autogen2').focus();
-        ev.preventDefault();
-        return false;
-      });
-
-      var keyboardNavigationMappings = {
-        t: '/timetable',
-        m: '/modules',
-        p: '/preferences',
-        '?': '/help',
-        c: '/modules/<module>/corspedia',
-        s: '/modules/<module>/schedule',
-        r: '/modules/<module>/reviews'
-      };
-
-      var that = this;
-      
-      _.each(keyboardNavigationMappings, function (value, key) {
-        Mousetrap.bind(key, function () {
-          var modulePage, moduleCode;
-          if (value.indexOf('<module>') > -1) {
-            modulePage = true;
-            moduleCode = modulify.getModuleFromString(window.location.href);
-          }
-          if (moduleCode || !modulePage) {
-            that.navigateWithScrollTop(value.replace('<module>', moduleCode ? moduleCode : ''), true);
-          }
-        });
-      });
-
-      Mousetrap.bind(['left', 'right'], function (e) {
-        themePicker.selectNextTheme(e.keyCode === 37 ? 'Left' : 'Right');
-        return false;
-      });
-
-      Mousetrap.bind(['x'], function (e) {
-        themePicker.toggleMode();
-      });
-
-      FastClick.attach(document.body);
-    },
-
-    navigateWithScrollTop: function (location, trigger) {
-      Backbone.history.navigate(location, {trigger: trigger});
-      // Hack: Scroll to top of page after navigation
-      setTimeout(function () {
-        window.scrollTo(0, 0);
-      }, 0);
-=======
->>>>>>> b1d39b02
     }
   },
 
@@ -159,8 +62,10 @@
     $.fn.qtip.defaults.style.classes = 'qtip-bootstrap';
 
     NUSMods.getCorrectAsAt().then(function (correctAsAt) {
-      $('#correct-as-at').text((new Date(correctAsAt)).toString().slice(0,21));
+      $('#correct-as-at').text((new Date(correctAsAt)).toString().slice(0, 21));
     });
+
+    // $('.current-round').text(corsify.determineRound(Date.now()));
 
     App.selectRegion.show(new SelectView());
 
@@ -198,12 +103,15 @@
     });
 
     Mousetrap.bind(['left', 'right'], function (e) {
-      themePicker.selectNextTheme(e.keyCode === 37 ? 'Left' : 'Right' );
+      themePicker.selectNextTheme(e.keyCode === 37 ? 'Left' : 'Right');
+      return false;
     });
 
     Mousetrap.bind(['x'], function () {
       themePicker.toggleMode();
     });
+
+    attachFastClick(document.body);
   },
 
   navigateWithScrollTop: function (location, trigger) {
