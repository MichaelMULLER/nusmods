import { MapEvents, Viewport } from 'react-leaflet';

declare module 'react-leaflet' {
<<<<<<< HEAD
  // Type definitions for react-leaflet 2.2
  // Project: https://github.com/PaulLeCam/react-leaflet
  // Definitions by: Dave Leaver <https://github.com/danzel>, David Schneider <https://github.com/davschne>, Yui T. <https://github.com/yuit>
  // Definitions: https://github.com/DefinitelyTyped/DefinitelyTyped
  // TypeScript Version: 2.8

  import * as Leaflet from 'leaflet';
  import * as React from 'react';

  // React Leaflet 2 uses context to manage the Leaflet instance. These interfaces and functions allow other
  // components to also access Leaflet when they are a child of <Map>
  export interface LeafletContext {
    map?: Map;
    pane?: string | null;
    layerContainer?: LayerContainer | null;
    popupContainer?: Leaflet.Layer | null;
  }

  export interface LeafletProps {
    leaflet: LeafletContext;
  }

  export const LeafletProvider: React.Provider<LeafletContext>;
  export const LeafletConsumer: React.Consumer<LeafletContext>;

  export function withLeaflet<P extends LeafletProps>(
    Component: React.ComponentType<P>,
  ): React.ComponentType<Pick<P, Exclude<keyof P, keyof LeafletProps>>>;

  // All events need to be lowercase so they don't collide with React.DOMAttributes<T>
  // which already declares things with some of the same names

  export type Children = React.ReactNode | React.ReactNode[];

  export interface Viewport {
    center: [number, number] | null;
    zoom: number | null;
  }

  export interface MapInitHook {
    gestureHandling: Leaflet.Handler
  }

  export interface MapEvents {
    onclick?(event: Leaflet.LeafletMouseEvent): void;
    ondblclick?(event: Leaflet.LeafletMouseEvent): void;
    onmousedown?(event: Leaflet.LeafletMouseEvent): void;
    onmouseup?(event: Leaflet.LeafletMouseEvent): void;
    onmouseover?(event: Leaflet.LeafletMouseEvent): void;
    onmouseout?(event: Leaflet.LeafletMouseEvent): void;
    onmousemove?(event: Leaflet.LeafletMouseEvent): void;
    oncontextmenu?(event: Leaflet.LeafletMouseEvent): void;
    onfocus?(event: Leaflet.LeafletEvent): void;
    onblur?(event: Leaflet.LeafletEvent): void;
    onpreclick?(event: Leaflet.LeafletMouseEvent): void;
    onload?(event: Leaflet.LeafletEvent): void;
    onunload?(event: Leaflet.LeafletEvent): void;
    onviewreset?(event: Leaflet.LeafletEvent): void;
    onmove?(event: Leaflet.LeafletEvent): void;
    onmovestart?(event: Leaflet.LeafletEvent): void;
    onmoveend?(event: Leaflet.LeafletEvent): void;
    ondragstart?(event: Leaflet.LeafletEvent): void;
    ondrag?(event: Leaflet.LeafletEvent): void;
    ondragend?(event: Leaflet.DragEndEvent): void;
    onzoomstart?(event: Leaflet.LeafletEvent): void;
    onzoomend?(event: Leaflet.LeafletEvent): void;
    onzoomlevelschange?(event: Leaflet.LeafletEvent): void;
    onresize?(event: Leaflet.ResizeEvent): void;
    onautopanstart?(event: Leaflet.LeafletEvent): void;
    onlayeradd?(event: Leaflet.LayerEvent): void;
    onlayerremove?(event: Leaflet.LayerEvent): void;
    onbaselayerchange?(event: Leaflet.LayersControlEvent): void;
    onoverlayadd?(event: Leaflet.LayersControlEvent): void;
    onoverlayremove?(event: Leaflet.LayersControlEvent): void;
    onlocationfound?(event: Leaflet.LocationEvent): void;
    onlocationerror?(event: Leaflet.ErrorEvent): void;
    onpopupopen?(event: Leaflet.PopupEvent): void;
    onpopupclose?(event: Leaflet.PopupEvent): void;
    onviewportchange?(viewport: Viewport): void;
    onviewportchanged?(viewport: Viewport): void;
    whenReady?(): void;
  }

  export interface MarkerEvents {
    onclick?(event: Leaflet.LeafletMouseEvent): void;
    ondblclick?(event: Leaflet.LeafletMouseEvent): void;
    onmousedown?(event: Leaflet.LeafletMouseEvent): void;
    onmouseover?(event: Leaflet.LeafletMouseEvent): void;
    onmouseout?(event: Leaflet.LeafletMouseEvent): void;
    oncontextmenu?(event: Leaflet.LeafletMouseEvent): void;
    ondragstart?(event: Leaflet.LeafletEvent): void;
    ondrag?(event: Leaflet.LeafletEvent): void;
    ondragend?(event: Leaflet.DragEndEvent): void;
    onmove?(event: Leaflet.LeafletEvent): void;
    onadd?(event: Leaflet.LeafletEvent): void;
    onremove?(event: Leaflet.LeafletEvent): void;
    onpopupopen?(event: Leaflet.PopupEvent): void;
    onpopupclose?(event: Leaflet.PopupEvent): void;
  }

  export interface TileLayerEvents {
    onloading?(event: Leaflet.LeafletEvent): void;
    onload?(event: Leaflet.LeafletEvent): void;
    ontileloadstart?(event: Leaflet.TileEvent): void;
    ontileload?(event: Leaflet.TileEvent): void;
    ontileunload?(event: Leaflet.TileEvent): void;
    ontileerror?(event: Leaflet.TileEvent): void;
  }

  export interface PathEvents {
    onclick?(event: Leaflet.LeafletMouseEvent): void;
    ondblclick?(event: Leaflet.LeafletMouseEvent): void;
    onmousedown?(event: Leaflet.LeafletMouseEvent): void;
    onmouseover?(event: Leaflet.LeafletMouseEvent): void;
    onmouseout?(event: Leaflet.LeafletMouseEvent): void;
    oncontextmenu?(event: Leaflet.LeafletMouseEvent): void;
    onadd?(event: Leaflet.LeafletEvent): void;
    onremove?(event: Leaflet.LeafletEvent): void;
    onpopupopen?(event: Leaflet.PopupEvent): void;
    onpopupclose?(event: Leaflet.PopupEvent): void;
  }

  export interface FeatureGroupEvents {
    onclick?(event: Leaflet.LeafletMouseEvent): void;
    ondblclick?(event: Leaflet.LeafletMouseEvent): void;
    onmouseover?(event: Leaflet.LeafletMouseEvent): void;
    onmouseout?(event: Leaflet.LeafletMouseEvent): void;
    oncontextmenu?(event: Leaflet.LeafletMouseEvent): void;
    onlayeradd?(event: Leaflet.LayerEvent): void;
    onlayerremove?(event: Leaflet.LayerEvent): void;
  }

  export interface LayersControlEvents {
    onbaselayerchange?(event: Leaflet.LayersControlEvent): void;
    onoverlayadd?(event: Leaflet.LayersControlEvent): void;
    onoverlayremove?(event: Leaflet.LayersControlEvent): void;
  }

  export type LeafletEvents = MapEvents &
    MarkerEvents &
    TileLayerEvents &
    PathEvents &
    FeatureGroupEvents &
    LayersControlEvents;

  // Most react-leaflet components take two type parameters:
  // - P : the component's props object
  // - E : the corresponding Leaflet element

  // These type parameters aren't needed for instantiating a component, but they are useful for
  // extending react-leaflet classes.

  export class MapComponent<P, E extends Leaflet.Class> extends React.Component<P> {
    _leafletEvents: LeafletEvents;
    leafletElement: E;
    extractLeafletEvents(props: P): LeafletEvents;
    bindLeafletEvents(next: LeafletEvents, prev: LeafletEvents): LeafletEvents;
    fireLeafletEvent(type: string, data: any): void;
    getOptions(props: P): P;
  }

  export interface MapProps
    extends MapEvents,
      Leaflet.MapOptions,
      Leaflet.LocateOptions,
      Leaflet.FitBoundsOptions {
    animate?: boolean;
    bounds?: Leaflet.LatLngBoundsExpression;
    boundsOptions?: Leaflet.FitBoundsOptions;
    center?: Leaflet.LatLngExpression;
    children?: Children;
    className?: string;
    id?: string;
    maxBounds?: Leaflet.LatLngBoundsExpression;
    maxZoom?: number;
    minZoom?: number;
    viewport?: Viewport; // Introduced in 1.3
    style?: React.CSSProperties;
    useFlyTo?: boolean;
    zoom?: number;
  }

  export class Map<P extends MapProps = MapProps, E extends Leaflet.Map = Leaflet.Map>
    extends MapComponent<P, E> implements MapInitHook {
    className?: string;
    container: HTMLDivElement;
    getChildContext(): { layerContainer: E; map: E };
    createLeafletElement(props: P): E;
    updateLeafletElement(fromProps: P, toProps: P): void;
    bindContainer(container: HTMLDivElement): void;
    shouldUpdateCenter(next: Leaflet.LatLngExpression, prev: Leaflet.LatLngExpression): boolean;
    shouldUpdateBounds(
      next: Leaflet.LatLngBoundsExpression,
      prev: Leaflet.LatLngBoundsExpression,
    ): boolean;
    invalidateSize(options?: Leaflet.ZoomPanOptions): void;
  }

  export interface PaneProps {
    name?: string;
    children?: Children;
    map?: Leaflet.Map;
    className?: string;
    style?: React.CSSProperties;
    pane?: string;
  }
  export interface PaneState {
    name?: string;
  }
  export class Pane<
    P extends PaneProps = PaneProps,
    S extends PaneState = PaneState
  > extends React.Component<P, S> {
    getChildContext(): { pane: string };
    createPane(props: P): void;
    removePane(): void;
    setStyle(arg: { style?: string; className?: string }): void;
    getParentPane(): HTMLElement | undefined;
    getPane(name: string): HTMLElement | undefined;
  }

  export interface MapLayerProps {
    children?: Children;
  }
  export interface LayerContainer {
    addLayer(layer: Leaflet.Layer): this;
    removeLayer(layer: number | Leaflet.Layer): this;
  }
  export class MapLayer<
    P extends MapLayerProps = MapLayerProps,
    E extends Leaflet.Class = Leaflet.Class
  > extends MapComponent<P, E> {
    createLeafletElement(props: P): E;
    updateLeafletElement(fromProps: P, toProps: P): void;
    readonly layerContainer: LayerContainer | Leaflet.Map;
  }

  export interface GridLayerProps extends Leaflet.GridLayerOptions {
    children?: Children;
  }
  export class GridLayer<
    P extends GridLayerProps = GridLayerProps,
    E extends Leaflet.GridLayer = Leaflet.GridLayer
  > extends MapLayer<P, E> {}

  export interface TileLayerProps extends TileLayerEvents, Leaflet.TileLayerOptions {
    children?: Children;
    url: string;
  }
  export class TileLayer<
    P extends TileLayerProps = TileLayerProps,
    E extends Leaflet.TileLayer = Leaflet.TileLayer
  > extends GridLayer<P, E> {}

  export interface WMSTileLayerProps extends TileLayerEvents, Leaflet.WMSOptions {
    children?: Children;
    url: string;
  }
  export class WMSTileLayer<
    P extends WMSTileLayerProps = WMSTileLayerProps,
    E extends Leaflet.TileLayer.WMS = Leaflet.TileLayer.WMS
  > extends GridLayer<P, E> {}

  export interface ImageOverlayProps extends Leaflet.ImageOverlayOptions {
    bounds: Leaflet.LatLngBoundsExpression;
    children?: Children;
    url: string;
  }
  export class ImageOverlay<
    P extends ImageOverlayProps = ImageOverlayProps,
    E extends Leaflet.ImageOverlay = Leaflet.ImageOverlay
  > extends MapLayer<P, E> {
    getChildContext(): { popupContainer: E };
  }

  export interface LayerGroupProps {
    children?: Children;
  }
  export class LayerGroup<
    P extends LayerGroupProps = LayerGroupProps,
    E extends Leaflet.LayerGroup = Leaflet.LayerGroup
  > extends MapLayer<P, E> {
    getChildContext(): { layerContainer: E };
  }

  export interface MarkerProps extends MarkerEvents, Leaflet.MarkerOptions {
    children?: Children;
    position: Leaflet.LatLngExpression;
  }
  export class Marker<
    P extends MarkerProps = MarkerProps,
    E extends Leaflet.Marker = Leaflet.Marker
  > extends MapLayer<P, E> {
    getChildContext(): { popupContainer: E };
  }

  export interface PathProps extends PathEvents, Leaflet.PathOptions, MapLayerProps {}
  export abstract class Path<P extends PathProps, E> extends MapLayer<P, E> {
    getChildContext(): { popupContainer: E };
    getPathOptions(props: P): Leaflet.PathOptions;
    setStyle(options: Leaflet.PathOptions): void;
    setStyleIfChanged(fromProps: P, toProps: P): void;
  }

  export interface CircleProps extends PathEvents, Leaflet.CircleMarkerOptions {
    center: Leaflet.LatLngExpression;
    children?: Children;
    radius: number;
  }
  export class Circle<
    P extends CircleProps = CircleProps,
    E extends Leaflet.Circle = Leaflet.Circle
  > extends Path<P, E> {}

  export interface CircleMarkerProps extends PathEvents, Leaflet.CircleMarkerOptions {
    center: Leaflet.LatLngExpression;
    children?: Children;
    radius: number;
  }
  export class CircleMarker<
    P extends CircleMarkerProps = CircleMarkerProps,
    E extends Leaflet.CircleMarker = Leaflet.CircleMarker
  > extends Path<P, E> {}

  export interface FeatureGroupProps extends FeatureGroupEvents, Leaflet.PathOptions {
    children?: Children;
  }
  export class FeatureGroup<
    P extends FeatureGroupProps = FeatureGroupProps,
    E extends Leaflet.FeatureGroup = Leaflet.FeatureGroup
  > extends Path<P, E> {
    getChildContext(): { layerContainer: E; popupContainer: E };
  }

  export interface GeoJSONProps extends FeatureGroupEvents, Leaflet.GeoJSONOptions {
    children?: Children;
    data: GeoJSON.GeoJsonObject;
    style?: Leaflet.StyleFunction;
  }
  export class GeoJSON<
    P extends GeoJSONProps = GeoJSONProps,
    E extends Leaflet.GeoJSON = Leaflet.GeoJSON
  > extends Path<P, E> {}

  export interface PolylineProps extends PathEvents, Leaflet.PolylineOptions {
    children?: Children;
    positions: Leaflet.LatLngExpression[] | Leaflet.LatLngExpression[][];
  }
  export class Polyline<
    P extends PolylineProps = PolylineProps,
    E extends Leaflet.Polyline = Leaflet.Polyline
  > extends Path<P, E> {}

  export interface PolygonProps extends PathEvents, Leaflet.PolylineOptions {
    children?: Children;
    popupContainer?: Leaflet.FeatureGroup;
    positions:
      | Leaflet.LatLngExpression[]
      | Leaflet.LatLngExpression[][]
      | Leaflet.LatLngExpression[][][];
  }
  export class Polygon<
    P extends PolygonProps = PolygonProps,
    E extends Leaflet.Polygon = Leaflet.Polygon
  > extends Path<P, E> {}

  export interface RectangleProps extends PathEvents, Leaflet.PolylineOptions {
    children?: Children;
    bounds: Leaflet.LatLngBoundsExpression;
    popupContainer?: Leaflet.FeatureGroup;
  }
  export class Rectangle<
    P extends RectangleProps = RectangleProps,
    E extends Leaflet.Rectangle = Leaflet.Rectangle
  > extends Path<P, E> {}

  export interface PopupProps extends Leaflet.PopupOptions {
    children?: Children;
    position?: Leaflet.LatLngExpression;
  }
  export class Popup<
    P extends PopupProps = PopupProps,
    E extends Leaflet.Popup = Leaflet.Popup
  > extends MapComponent<P, E> {
    onPopupOpen(arg: { popup: E }): void;
    onPopupClose(arg: { popup: E }): void;
    renderPopupContent(): void;
    removePopupContent(): void;
  }

  export interface TooltipProps extends Leaflet.TooltipOptions {
    children?: Children;
  }
  export class Tooltip<
    P extends TooltipProps = TooltipProps,
    E extends Leaflet.Tooltip = Leaflet.Tooltip
  > extends MapComponent<P, E> {
    onTooltipOpen(arg: { tooltip: E }): void;
    onTooltipClose(arg: { tooltip: E }): void;
    renderTooltipContent(): void;
    removeTooltipContent(): void;
  }

  export type MapControlProps = Leaflet.ControlOptions;
  export class MapControl<
    P extends MapControlProps = MapControlProps,
    E extends Leaflet.Control = Leaflet.Control
  > extends React.Component<P> {
    leafletElement: E;
    createLeafletElement(props: P): E;
    updateLeafletElement(fromProps: P, toProps: P): void;
=======
  interface MapEvents {
    onviewportchange?: (viewport: Viewport | null) => void;
    onviewportchanged?: (viewport: Viewport | null) => void;
>>>>>>> d3934a5e
  }
}<|MERGE_RESOLUTION|>--- conflicted
+++ resolved
@@ -1,422 +1,8 @@
 import { MapEvents, Viewport } from 'react-leaflet';
 
 declare module 'react-leaflet' {
-<<<<<<< HEAD
-  // Type definitions for react-leaflet 2.2
-  // Project: https://github.com/PaulLeCam/react-leaflet
-  // Definitions by: Dave Leaver <https://github.com/danzel>, David Schneider <https://github.com/davschne>, Yui T. <https://github.com/yuit>
-  // Definitions: https://github.com/DefinitelyTyped/DefinitelyTyped
-  // TypeScript Version: 2.8
-
-  import * as Leaflet from 'leaflet';
-  import * as React from 'react';
-
-  // React Leaflet 2 uses context to manage the Leaflet instance. These interfaces and functions allow other
-  // components to also access Leaflet when they are a child of <Map>
-  export interface LeafletContext {
-    map?: Map;
-    pane?: string | null;
-    layerContainer?: LayerContainer | null;
-    popupContainer?: Leaflet.Layer | null;
-  }
-
-  export interface LeafletProps {
-    leaflet: LeafletContext;
-  }
-
-  export const LeafletProvider: React.Provider<LeafletContext>;
-  export const LeafletConsumer: React.Consumer<LeafletContext>;
-
-  export function withLeaflet<P extends LeafletProps>(
-    Component: React.ComponentType<P>,
-  ): React.ComponentType<Pick<P, Exclude<keyof P, keyof LeafletProps>>>;
-
-  // All events need to be lowercase so they don't collide with React.DOMAttributes<T>
-  // which already declares things with some of the same names
-
-  export type Children = React.ReactNode | React.ReactNode[];
-
-  export interface Viewport {
-    center: [number, number] | null;
-    zoom: number | null;
-  }
-
-  export interface MapInitHook {
-    gestureHandling: Leaflet.Handler
-  }
-
-  export interface MapEvents {
-    onclick?(event: Leaflet.LeafletMouseEvent): void;
-    ondblclick?(event: Leaflet.LeafletMouseEvent): void;
-    onmousedown?(event: Leaflet.LeafletMouseEvent): void;
-    onmouseup?(event: Leaflet.LeafletMouseEvent): void;
-    onmouseover?(event: Leaflet.LeafletMouseEvent): void;
-    onmouseout?(event: Leaflet.LeafletMouseEvent): void;
-    onmousemove?(event: Leaflet.LeafletMouseEvent): void;
-    oncontextmenu?(event: Leaflet.LeafletMouseEvent): void;
-    onfocus?(event: Leaflet.LeafletEvent): void;
-    onblur?(event: Leaflet.LeafletEvent): void;
-    onpreclick?(event: Leaflet.LeafletMouseEvent): void;
-    onload?(event: Leaflet.LeafletEvent): void;
-    onunload?(event: Leaflet.LeafletEvent): void;
-    onviewreset?(event: Leaflet.LeafletEvent): void;
-    onmove?(event: Leaflet.LeafletEvent): void;
-    onmovestart?(event: Leaflet.LeafletEvent): void;
-    onmoveend?(event: Leaflet.LeafletEvent): void;
-    ondragstart?(event: Leaflet.LeafletEvent): void;
-    ondrag?(event: Leaflet.LeafletEvent): void;
-    ondragend?(event: Leaflet.DragEndEvent): void;
-    onzoomstart?(event: Leaflet.LeafletEvent): void;
-    onzoomend?(event: Leaflet.LeafletEvent): void;
-    onzoomlevelschange?(event: Leaflet.LeafletEvent): void;
-    onresize?(event: Leaflet.ResizeEvent): void;
-    onautopanstart?(event: Leaflet.LeafletEvent): void;
-    onlayeradd?(event: Leaflet.LayerEvent): void;
-    onlayerremove?(event: Leaflet.LayerEvent): void;
-    onbaselayerchange?(event: Leaflet.LayersControlEvent): void;
-    onoverlayadd?(event: Leaflet.LayersControlEvent): void;
-    onoverlayremove?(event: Leaflet.LayersControlEvent): void;
-    onlocationfound?(event: Leaflet.LocationEvent): void;
-    onlocationerror?(event: Leaflet.ErrorEvent): void;
-    onpopupopen?(event: Leaflet.PopupEvent): void;
-    onpopupclose?(event: Leaflet.PopupEvent): void;
-    onviewportchange?(viewport: Viewport): void;
-    onviewportchanged?(viewport: Viewport): void;
-    whenReady?(): void;
-  }
-
-  export interface MarkerEvents {
-    onclick?(event: Leaflet.LeafletMouseEvent): void;
-    ondblclick?(event: Leaflet.LeafletMouseEvent): void;
-    onmousedown?(event: Leaflet.LeafletMouseEvent): void;
-    onmouseover?(event: Leaflet.LeafletMouseEvent): void;
-    onmouseout?(event: Leaflet.LeafletMouseEvent): void;
-    oncontextmenu?(event: Leaflet.LeafletMouseEvent): void;
-    ondragstart?(event: Leaflet.LeafletEvent): void;
-    ondrag?(event: Leaflet.LeafletEvent): void;
-    ondragend?(event: Leaflet.DragEndEvent): void;
-    onmove?(event: Leaflet.LeafletEvent): void;
-    onadd?(event: Leaflet.LeafletEvent): void;
-    onremove?(event: Leaflet.LeafletEvent): void;
-    onpopupopen?(event: Leaflet.PopupEvent): void;
-    onpopupclose?(event: Leaflet.PopupEvent): void;
-  }
-
-  export interface TileLayerEvents {
-    onloading?(event: Leaflet.LeafletEvent): void;
-    onload?(event: Leaflet.LeafletEvent): void;
-    ontileloadstart?(event: Leaflet.TileEvent): void;
-    ontileload?(event: Leaflet.TileEvent): void;
-    ontileunload?(event: Leaflet.TileEvent): void;
-    ontileerror?(event: Leaflet.TileEvent): void;
-  }
-
-  export interface PathEvents {
-    onclick?(event: Leaflet.LeafletMouseEvent): void;
-    ondblclick?(event: Leaflet.LeafletMouseEvent): void;
-    onmousedown?(event: Leaflet.LeafletMouseEvent): void;
-    onmouseover?(event: Leaflet.LeafletMouseEvent): void;
-    onmouseout?(event: Leaflet.LeafletMouseEvent): void;
-    oncontextmenu?(event: Leaflet.LeafletMouseEvent): void;
-    onadd?(event: Leaflet.LeafletEvent): void;
-    onremove?(event: Leaflet.LeafletEvent): void;
-    onpopupopen?(event: Leaflet.PopupEvent): void;
-    onpopupclose?(event: Leaflet.PopupEvent): void;
-  }
-
-  export interface FeatureGroupEvents {
-    onclick?(event: Leaflet.LeafletMouseEvent): void;
-    ondblclick?(event: Leaflet.LeafletMouseEvent): void;
-    onmouseover?(event: Leaflet.LeafletMouseEvent): void;
-    onmouseout?(event: Leaflet.LeafletMouseEvent): void;
-    oncontextmenu?(event: Leaflet.LeafletMouseEvent): void;
-    onlayeradd?(event: Leaflet.LayerEvent): void;
-    onlayerremove?(event: Leaflet.LayerEvent): void;
-  }
-
-  export interface LayersControlEvents {
-    onbaselayerchange?(event: Leaflet.LayersControlEvent): void;
-    onoverlayadd?(event: Leaflet.LayersControlEvent): void;
-    onoverlayremove?(event: Leaflet.LayersControlEvent): void;
-  }
-
-  export type LeafletEvents = MapEvents &
-    MarkerEvents &
-    TileLayerEvents &
-    PathEvents &
-    FeatureGroupEvents &
-    LayersControlEvents;
-
-  // Most react-leaflet components take two type parameters:
-  // - P : the component's props object
-  // - E : the corresponding Leaflet element
-
-  // These type parameters aren't needed for instantiating a component, but they are useful for
-  // extending react-leaflet classes.
-
-  export class MapComponent<P, E extends Leaflet.Class> extends React.Component<P> {
-    _leafletEvents: LeafletEvents;
-    leafletElement: E;
-    extractLeafletEvents(props: P): LeafletEvents;
-    bindLeafletEvents(next: LeafletEvents, prev: LeafletEvents): LeafletEvents;
-    fireLeafletEvent(type: string, data: any): void;
-    getOptions(props: P): P;
-  }
-
-  export interface MapProps
-    extends MapEvents,
-      Leaflet.MapOptions,
-      Leaflet.LocateOptions,
-      Leaflet.FitBoundsOptions {
-    animate?: boolean;
-    bounds?: Leaflet.LatLngBoundsExpression;
-    boundsOptions?: Leaflet.FitBoundsOptions;
-    center?: Leaflet.LatLngExpression;
-    children?: Children;
-    className?: string;
-    id?: string;
-    maxBounds?: Leaflet.LatLngBoundsExpression;
-    maxZoom?: number;
-    minZoom?: number;
-    viewport?: Viewport; // Introduced in 1.3
-    style?: React.CSSProperties;
-    useFlyTo?: boolean;
-    zoom?: number;
-  }
-
-  export class Map<P extends MapProps = MapProps, E extends Leaflet.Map = Leaflet.Map>
-    extends MapComponent<P, E> implements MapInitHook {
-    className?: string;
-    container: HTMLDivElement;
-    getChildContext(): { layerContainer: E; map: E };
-    createLeafletElement(props: P): E;
-    updateLeafletElement(fromProps: P, toProps: P): void;
-    bindContainer(container: HTMLDivElement): void;
-    shouldUpdateCenter(next: Leaflet.LatLngExpression, prev: Leaflet.LatLngExpression): boolean;
-    shouldUpdateBounds(
-      next: Leaflet.LatLngBoundsExpression,
-      prev: Leaflet.LatLngBoundsExpression,
-    ): boolean;
-    invalidateSize(options?: Leaflet.ZoomPanOptions): void;
-  }
-
-  export interface PaneProps {
-    name?: string;
-    children?: Children;
-    map?: Leaflet.Map;
-    className?: string;
-    style?: React.CSSProperties;
-    pane?: string;
-  }
-  export interface PaneState {
-    name?: string;
-  }
-  export class Pane<
-    P extends PaneProps = PaneProps,
-    S extends PaneState = PaneState
-  > extends React.Component<P, S> {
-    getChildContext(): { pane: string };
-    createPane(props: P): void;
-    removePane(): void;
-    setStyle(arg: { style?: string; className?: string }): void;
-    getParentPane(): HTMLElement | undefined;
-    getPane(name: string): HTMLElement | undefined;
-  }
-
-  export interface MapLayerProps {
-    children?: Children;
-  }
-  export interface LayerContainer {
-    addLayer(layer: Leaflet.Layer): this;
-    removeLayer(layer: number | Leaflet.Layer): this;
-  }
-  export class MapLayer<
-    P extends MapLayerProps = MapLayerProps,
-    E extends Leaflet.Class = Leaflet.Class
-  > extends MapComponent<P, E> {
-    createLeafletElement(props: P): E;
-    updateLeafletElement(fromProps: P, toProps: P): void;
-    readonly layerContainer: LayerContainer | Leaflet.Map;
-  }
-
-  export interface GridLayerProps extends Leaflet.GridLayerOptions {
-    children?: Children;
-  }
-  export class GridLayer<
-    P extends GridLayerProps = GridLayerProps,
-    E extends Leaflet.GridLayer = Leaflet.GridLayer
-  > extends MapLayer<P, E> {}
-
-  export interface TileLayerProps extends TileLayerEvents, Leaflet.TileLayerOptions {
-    children?: Children;
-    url: string;
-  }
-  export class TileLayer<
-    P extends TileLayerProps = TileLayerProps,
-    E extends Leaflet.TileLayer = Leaflet.TileLayer
-  > extends GridLayer<P, E> {}
-
-  export interface WMSTileLayerProps extends TileLayerEvents, Leaflet.WMSOptions {
-    children?: Children;
-    url: string;
-  }
-  export class WMSTileLayer<
-    P extends WMSTileLayerProps = WMSTileLayerProps,
-    E extends Leaflet.TileLayer.WMS = Leaflet.TileLayer.WMS
-  > extends GridLayer<P, E> {}
-
-  export interface ImageOverlayProps extends Leaflet.ImageOverlayOptions {
-    bounds: Leaflet.LatLngBoundsExpression;
-    children?: Children;
-    url: string;
-  }
-  export class ImageOverlay<
-    P extends ImageOverlayProps = ImageOverlayProps,
-    E extends Leaflet.ImageOverlay = Leaflet.ImageOverlay
-  > extends MapLayer<P, E> {
-    getChildContext(): { popupContainer: E };
-  }
-
-  export interface LayerGroupProps {
-    children?: Children;
-  }
-  export class LayerGroup<
-    P extends LayerGroupProps = LayerGroupProps,
-    E extends Leaflet.LayerGroup = Leaflet.LayerGroup
-  > extends MapLayer<P, E> {
-    getChildContext(): { layerContainer: E };
-  }
-
-  export interface MarkerProps extends MarkerEvents, Leaflet.MarkerOptions {
-    children?: Children;
-    position: Leaflet.LatLngExpression;
-  }
-  export class Marker<
-    P extends MarkerProps = MarkerProps,
-    E extends Leaflet.Marker = Leaflet.Marker
-  > extends MapLayer<P, E> {
-    getChildContext(): { popupContainer: E };
-  }
-
-  export interface PathProps extends PathEvents, Leaflet.PathOptions, MapLayerProps {}
-  export abstract class Path<P extends PathProps, E> extends MapLayer<P, E> {
-    getChildContext(): { popupContainer: E };
-    getPathOptions(props: P): Leaflet.PathOptions;
-    setStyle(options: Leaflet.PathOptions): void;
-    setStyleIfChanged(fromProps: P, toProps: P): void;
-  }
-
-  export interface CircleProps extends PathEvents, Leaflet.CircleMarkerOptions {
-    center: Leaflet.LatLngExpression;
-    children?: Children;
-    radius: number;
-  }
-  export class Circle<
-    P extends CircleProps = CircleProps,
-    E extends Leaflet.Circle = Leaflet.Circle
-  > extends Path<P, E> {}
-
-  export interface CircleMarkerProps extends PathEvents, Leaflet.CircleMarkerOptions {
-    center: Leaflet.LatLngExpression;
-    children?: Children;
-    radius: number;
-  }
-  export class CircleMarker<
-    P extends CircleMarkerProps = CircleMarkerProps,
-    E extends Leaflet.CircleMarker = Leaflet.CircleMarker
-  > extends Path<P, E> {}
-
-  export interface FeatureGroupProps extends FeatureGroupEvents, Leaflet.PathOptions {
-    children?: Children;
-  }
-  export class FeatureGroup<
-    P extends FeatureGroupProps = FeatureGroupProps,
-    E extends Leaflet.FeatureGroup = Leaflet.FeatureGroup
-  > extends Path<P, E> {
-    getChildContext(): { layerContainer: E; popupContainer: E };
-  }
-
-  export interface GeoJSONProps extends FeatureGroupEvents, Leaflet.GeoJSONOptions {
-    children?: Children;
-    data: GeoJSON.GeoJsonObject;
-    style?: Leaflet.StyleFunction;
-  }
-  export class GeoJSON<
-    P extends GeoJSONProps = GeoJSONProps,
-    E extends Leaflet.GeoJSON = Leaflet.GeoJSON
-  > extends Path<P, E> {}
-
-  export interface PolylineProps extends PathEvents, Leaflet.PolylineOptions {
-    children?: Children;
-    positions: Leaflet.LatLngExpression[] | Leaflet.LatLngExpression[][];
-  }
-  export class Polyline<
-    P extends PolylineProps = PolylineProps,
-    E extends Leaflet.Polyline = Leaflet.Polyline
-  > extends Path<P, E> {}
-
-  export interface PolygonProps extends PathEvents, Leaflet.PolylineOptions {
-    children?: Children;
-    popupContainer?: Leaflet.FeatureGroup;
-    positions:
-      | Leaflet.LatLngExpression[]
-      | Leaflet.LatLngExpression[][]
-      | Leaflet.LatLngExpression[][][];
-  }
-  export class Polygon<
-    P extends PolygonProps = PolygonProps,
-    E extends Leaflet.Polygon = Leaflet.Polygon
-  > extends Path<P, E> {}
-
-  export interface RectangleProps extends PathEvents, Leaflet.PolylineOptions {
-    children?: Children;
-    bounds: Leaflet.LatLngBoundsExpression;
-    popupContainer?: Leaflet.FeatureGroup;
-  }
-  export class Rectangle<
-    P extends RectangleProps = RectangleProps,
-    E extends Leaflet.Rectangle = Leaflet.Rectangle
-  > extends Path<P, E> {}
-
-  export interface PopupProps extends Leaflet.PopupOptions {
-    children?: Children;
-    position?: Leaflet.LatLngExpression;
-  }
-  export class Popup<
-    P extends PopupProps = PopupProps,
-    E extends Leaflet.Popup = Leaflet.Popup
-  > extends MapComponent<P, E> {
-    onPopupOpen(arg: { popup: E }): void;
-    onPopupClose(arg: { popup: E }): void;
-    renderPopupContent(): void;
-    removePopupContent(): void;
-  }
-
-  export interface TooltipProps extends Leaflet.TooltipOptions {
-    children?: Children;
-  }
-  export class Tooltip<
-    P extends TooltipProps = TooltipProps,
-    E extends Leaflet.Tooltip = Leaflet.Tooltip
-  > extends MapComponent<P, E> {
-    onTooltipOpen(arg: { tooltip: E }): void;
-    onTooltipClose(arg: { tooltip: E }): void;
-    renderTooltipContent(): void;
-    removeTooltipContent(): void;
-  }
-
-  export type MapControlProps = Leaflet.ControlOptions;
-  export class MapControl<
-    P extends MapControlProps = MapControlProps,
-    E extends Leaflet.Control = Leaflet.Control
-  > extends React.Component<P> {
-    leafletElement: E;
-    createLeafletElement(props: P): E;
-    updateLeafletElement(fromProps: P, toProps: P): void;
-=======
   interface MapEvents {
     onviewportchange?: (viewport: Viewport | null) => void;
     onviewportchanged?: (viewport: Viewport | null) => void;
->>>>>>> d3934a5e
   }
 }