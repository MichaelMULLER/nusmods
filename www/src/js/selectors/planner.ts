--- conflicted
+++ resolved
@@ -1,15 +1,12 @@
-<<<<<<< HEAD
-import { flatMap, values, get, sortBy } from 'lodash';
-import { ModuleCode, Semester, Semesters } from 'types/modules';
-import { ExamClashes } from 'types/views';
-import { CustomModuleData, ModuleCodeMap, PlannerTime, PlannerState } from 'types/reducers';
-import { State } from 'reducers';
-=======
 import { flatMap, get, sortBy, values } from 'lodash';
 import { ModuleCode, Semester, Semesters } from 'types/modules';
-import { Conflict, ExamClashes, PlannerModuleInfo, PlannerModulesWithInfo } from 'types/views';
-import { ModuleCodeMap, ModulesMap } from 'types/reducers';
->>>>>>> c34f27eb
+import {
+  PlannerState,
+  ModulesMap,
+  ModuleCodeMap,
+  CustomModuleData,
+  PlannerTime,
+} from 'types/reducers';
 import config from 'config';
 import { getYearsBetween, subtractAcadYear } from 'utils/modules';
 import {
@@ -21,14 +18,11 @@
   PLAN_TO_TAKE_YEAR,
 } from 'utils/planner';
 import { findExamClashes } from 'utils/timetables';
-<<<<<<< HEAD
 import { Conflict, PlannerModuleInfo, PlannerModulesWithInfo } from 'types/planner';
 import placeholders from 'utils/placeholders';
-import { notNull } from '../types/utils';
-=======
+import { notNull } from 'types/utils';
 import { State } from 'types/state';
-import { CustomModuleData, ModuleTime } from 'types/planner';
->>>>>>> c34f27eb
+import { ExamClashes } from 'types/views';
 
 /* eslint-disable no-useless-computed-key */
 
