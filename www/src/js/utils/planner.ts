--- conflicted
+++ resolved
@@ -1,11 +1,6 @@
 import { flatten, sum } from 'lodash';
-<<<<<<< HEAD
-import { ModuleCode, Semester, PrereqTree } from 'types/modules';
+import { ModuleCode, PrereqTree, Semester } from 'types/modules';
 import { PlannerModuleInfo } from 'types/planner';
-=======
-import { ModuleCode, PrereqTree, Semester } from 'types/modules';
-import { PlannerModuleInfo } from 'types/views';
->>>>>>> c34f27eb
 import config from 'config';
 import { notNull } from 'types/utils';
 
