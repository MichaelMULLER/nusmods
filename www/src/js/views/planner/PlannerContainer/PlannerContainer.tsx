import React from 'react';
import { connect } from 'react-redux';
import { flatMap, flatten, sortBy, toPairs, values } from 'lodash';
import { DragDropContext, Droppable, OnDragEndResponder } from 'react-beautiful-dnd';
import classnames from 'classnames';

import { Module, ModuleCode, Semester } from 'types/modules';
<<<<<<< HEAD
import { PlannerModulesWithInfo, PlannerModuleInfo, AddModuleData } from 'types/planner';
import { State as StoreState } from 'reducers';
=======
import { PlannerModuleInfo, PlannerModulesWithInfo } from 'types/views';
>>>>>>> c34f27eb
import { MODULE_CODE_REGEX, renderMCs, subtractAcadYear } from 'utils/modules';
import {
  EXEMPTION_SEMESTER,
  EXEMPTION_YEAR,
  fromDroppableId,
  getTotalMC,
  IBLOCS_SEMESTER,
  PLAN_TO_TAKE_SEMESTER,
  PLAN_TO_TAKE_YEAR,
} from 'utils/planner';
import {
  addPlannerModule,
  movePlannerModule,
  removePlannerModule,
  setPlaceholderModule,
} from 'actions/planner';
import { toggleFeedback } from 'actions/app';
import { fetchModule } from 'actions/moduleBank';
import { getAcadYearModules, getExemptions, getIBLOCs, getPlanToTake } from 'selectors/planner';
import { Settings, Trash } from 'views/components/icons';
import Title from 'views/components/Title';
import LoadingSpinner from 'views/components/LoadingSpinner';
import Modal from 'views/components/Modal';
import { State as StoreState } from 'types/state';
import PlannerSemester from '../PlannerSemester';
import PlannerYear from '../PlannerYear';
import PlannerSettings from '../PlannerSettings';
import CustomModuleForm from '../CustomModuleForm';

import styles from './PlannerContainer.scss';

export type Props = Readonly<{
  modules: PlannerModulesWithInfo;
  exemptions: PlannerModuleInfo[];
  planToTake: PlannerModuleInfo[];
  iblocsModules: PlannerModuleInfo[];
  iblocs: boolean;

  // Actions
  fetchModule: (moduleCode: ModuleCode) => Promise<Module>;
  toggleFeedback: () => void;

  addModule: (year: string, semester: Semester, module: AddModuleData) => void;
  moveModule: (id: string, year: string, semester: Semester, index: number) => void;
  removeModule: (id: string) => void;
  setPlaceholderModule: (id: string, moduleCode: ModuleCode) => void;
}>;

type SemesterModules = { [semester: string]: PlannerModuleInfo[] };

type State = {
  readonly loading: boolean;
  readonly showSettings: boolean;
  // Module code is the module being edited. null means the modal is not open
  readonly showCustomModule: ModuleCode | null;
};

const TRASH_ID = 'trash';

export class PlannerContainerComponent extends React.PureComponent<Props, State> {
  state: State = {
    loading: true,
    showSettings: false,
    showCustomModule: null,
  };

  componentDidMount() {
    // TODO: Handle error
    const modules = [
      ...flatten(flatMap(this.props.modules, values)),
      ...this.props.exemptions,
      ...this.props.planToTake,
      ...this.props.iblocsModules,
    ];

    Promise.all(
      modules.map((module) =>
        this.props.fetchModule(module.moduleCode).catch(() => {
          // TODO: Handle error
        }),
      ),
    ).then(() => this.setState({ loading: false }));
  }

  onAddModule = (year: string, semester: Semester, module: AddModuleData) => {
    if (module.type === 'module') {
      // Extract everything that looks like a module code
      const moduleCodes = module.moduleCode.toUpperCase().match(MODULE_CODE_REGEX);

      if (moduleCodes) {
        moduleCodes.forEach((moduleCode) => {
          this.props.addModule(year, semester, { type: 'module', moduleCode });
          // TODO: Handle error
          this.props.fetchModule(moduleCode);
        });
      }
    } else {
      this.props.addModule(year, semester, module);
    }
  };

  onDropEnd: OnDragEndResponder = (evt) => {
    const { destination, draggableId } = evt;

    // No destination = drag and drop cancelled / dropped on invalid target
    if (!destination) return;

    if (destination.droppableId === TRASH_ID) {
      this.props.removeModule(draggableId);
    } else {
      const [year, semester] = fromDroppableId(destination.droppableId);
      this.props.moveModule(draggableId, year, +semester, destination.index);
    }
  };

  onAddCustomData = (moduleCode: ModuleCode) =>
    this.setState({
      showCustomModule: moduleCode,
    });

  onSetPlaceholderModule = (id: string, moduleCode: ModuleCode) => {
    this.props.setPlaceholderModule(id, moduleCode);
    this.props.fetchModule(moduleCode);
  };

  closeAddCustomData = () => this.setState({ showCustomModule: null });

  renderHeader() {
    const modules = [...this.props.iblocsModules, ...flatten(flatMap(this.props.modules, values))];
    const credits = getTotalMC(modules);
    const count = modules.length;

    return (
      <header className={styles.header}>
        <h1>
          Module Planner{' '}
          <button
            className="btn btn-sm btn-outline-success"
            type="button"
            onClick={this.props.toggleFeedback}
          >
            Beta - Send Feedback
          </button>
        </h1>

        <div>
          <button
            className="btn btn-svg btn-outline-primary"
            type="button"
            onClick={() => this.setState({ showSettings: true })}
          >
            <Settings className="svg" /> Settings
          </button>
          <p>
            {count} {count === 1 ? 'module' : 'modules'} / {renderMCs(credits)}
          </p>
        </div>
      </header>
    );
  }

  render() {
    // Don't render anything on initial load because every fetched module will
    // cause a re-render, which kills performance
    if (this.state.loading) {
      return <LoadingSpinner />;
    }

    const { modules, exemptions, planToTake, iblocs, iblocsModules } = this.props;

    // Sort acad years since acad years may not be inserted in display order
    const sortedModules: [string, SemesterModules][] = sortBy(
      toPairs<SemesterModules>(modules),
      (pairs) => pairs[0],
    );

    const commonProps = {
      addModule: this.onAddModule,
      addCustomData: this.onAddCustomData,
      setPlaceholderModule: this.onSetPlaceholderModule,
      removeModule: this.props.removeModule,
    };

    return (
      <div className={styles.pageContainer}>
        <Title>Module Planner</Title>

        {this.renderHeader()}

        <DragDropContext onDragEnd={this.onDropEnd}>
          <div className={styles.yearWrapper}>
            {iblocs && (
              <section>
                <h2 className={styles.modListHeaders}>iBLOCs</h2>
                <PlannerSemester
                  year={subtractAcadYear(sortedModules[0][0])}
                  semester={IBLOCS_SEMESTER}
                  modules={iblocsModules}
                  {...commonProps}
                />
              </section>
            )}

            {sortedModules.map(([year, semesters], index) => (
              <PlannerYear
                key={year}
                name={`Year ${index + 1}`}
                year={year}
                semesters={semesters}
                {...commonProps}
              />
            ))}
          </div>

          <div className={styles.moduleLists}>
            <section>
              <h2 className={styles.modListHeaders}>Exemptions</h2>
              <PlannerSemester
                year={EXEMPTION_YEAR}
                semester={EXEMPTION_SEMESTER}
                modules={exemptions}
                showModuleMeta={false}
                {...commonProps}
              />
            </section>

            <section>
              <h2 className={styles.modListHeaders}>Plan to Take</h2>
              <PlannerSemester
                year={PLAN_TO_TAKE_YEAR}
                semester={PLAN_TO_TAKE_SEMESTER}
                modules={planToTake}
                {...commonProps}
              />
            </section>

            <Droppable droppableId={TRASH_ID}>
              {(provided, snapshot) => (
                <div
                  ref={provided.innerRef}
                  {...provided.droppableProps}
                  className={classnames(styles.trash, {
                    [styles.dragOver]: snapshot.isDraggingOver,
                  })}
                >
                  <div className={styles.trashMessage}>
                    <Trash />
                    <p>Drop modules here to remove them</p>
                  </div>
                  {provided.placeholder}
                </div>
              )}
            </Droppable>
          </div>
        </DragDropContext>

        <Modal
          isOpen={this.state.showSettings}
          onRequestClose={() => this.setState({ showSettings: false })}
          animate
        >
          <PlannerSettings />
        </Modal>

        <Modal
          isOpen={!!this.state.showCustomModule}
          onRequestClose={this.closeAddCustomData}
          animate
        >
          {this.state.showCustomModule && (
            <CustomModuleForm
              moduleCode={this.state.showCustomModule}
              onFinishEditing={this.closeAddCustomData}
            />
          )}
        </Modal>
      </div>
    );
  }
}

const mapStateToProps = (state: StoreState) => ({
  iblocs: state.planner.iblocs,

  modules: getAcadYearModules(state),
  exemptions: getExemptions(state),
  planToTake: getPlanToTake(state),
  iblocsModules: getIBLOCs(state),
});

const PlannerContainer = connect(
  mapStateToProps,
  {
    fetchModule,
    toggleFeedback,
    setPlaceholderModule,
    addModule: addPlannerModule,
    moveModule: movePlannerModule,
    removeModule: removePlannerModule,
  },
)(PlannerContainerComponent);

export default PlannerContainer;<|MERGE_RESOLUTION|>--- conflicted
+++ resolved
@@ -5,12 +5,7 @@
 import classnames from 'classnames';
 
 import { Module, ModuleCode, Semester } from 'types/modules';
-<<<<<<< HEAD
 import { PlannerModulesWithInfo, PlannerModuleInfo, AddModuleData } from 'types/planner';
-import { State as StoreState } from 'reducers';
-=======
-import { PlannerModuleInfo, PlannerModulesWithInfo } from 'types/views';
->>>>>>> c34f27eb
 import { MODULE_CODE_REGEX, renderMCs, subtractAcadYear } from 'utils/modules';
 import {
   EXEMPTION_SEMESTER,
