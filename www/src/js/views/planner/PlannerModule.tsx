import React from 'react';
import { Draggable } from 'react-beautiful-dnd';
import { Link } from 'react-router-dom';
import { format } from 'date-fns';
import classnames from 'classnames';

import { ModuleCode, ModuleTitle, Semester } from 'types/modules';
import { Conflict, PlannerPlaceholder } from 'types/planner';
import config from 'config';
import { renderMCs } from 'utils/modules';
import { conflictToText } from 'utils/planner';
import { toSingaporeTime } from 'utils/timify';
import { AlertTriangle, ChevronDown } from 'views/components/icons';
import LinkModuleCodes from 'views/components/LinkModuleCodes';
import { modulePage } from 'views/routes/paths';

import { toSingaporeTime } from 'utils/timify';
import ModuleMenu from './ModuleMenu';
import styles from './PlannerModule.scss';
<<<<<<< HEAD
import PlannerModuleSelect from './PlannerModuleSelect';
=======
>>>>>>> c34f27eb

type Props = Readonly<{
  // Module information
  moduleTitle: ModuleTitle | null;
  moduleCredit: number | null;
  examDate: string | null;
  moduleCode?: ModuleCode;
  placeholder?: PlannerPlaceholder;
  conflict?: Conflict | null;
  semester?: Semester;

  // For draggable
  id: string;
  index: number;

  // Actions
  removeModule: (id: string) => void;
  addCustomData: (moduleCode: ModuleCode) => void;
  setPlaceholderModule: (id: string, moduleCode: ModuleCode) => void;
}>;

type State = {
  isEditingPlaceholder: boolean;
};

/**
 * Component for a single module on the planner
 */
export default class PlannerModule extends React.PureComponent<Props, State> {
  state: State = {
    isEditingPlaceholder: false,
  };

  removeModule = () => {
    this.props.removeModule(this.props.id);
  };

  editCustomData = () => {
    if (this.props.moduleCode) {
      this.props.addCustomData(this.props.moduleCode);
    }
  };

  toggleEditPlaceholder = () => {
    this.setState((state) => ({
      isEditingPlaceholder: !state.isEditingPlaceholder,
    }));
  };

  setPlaceholderModule = (moduleCode: ModuleCode) => {
    this.props.setPlaceholderModule(this.props.id, moduleCode);
    this.toggleEditPlaceholder();
  };

  renderConflict(conflict: Conflict) {
    switch (conflict.type) {
      case 'noInfo':
        return (
          <div className={styles.conflictHeader}>
            <AlertTriangle className={styles.warningIcon} />
            <p>
              No data on this module.{' '}
              <button
                type="button"
                className="btn btn-link btn-inline"
                onClick={this.editCustomData}
              >
                Add data
              </button>
            </p>
          </div>
        );

      case 'semester':
        return (
          <div className={styles.conflictHeader}>
            <AlertTriangle className={styles.warningIcon} />
            <p>
              Module may only only be offered in{' '}
              {conflict.semestersOffered
                .map((semester) => config.shortSemesterNames[semester])
                .join(', ')}
            </p>
          </div>
        );

      case 'exam':
        return (
          <div className={styles.conflictHeader}>
            <AlertTriangle className={styles.warningIcon} />
            <p>{conflict.conflictModules.join(', ')} have clashing exams</p>
          </div>
        );

      case 'prereq':
        return (
          <>
            <div className={styles.conflictHeader}>
              <AlertTriangle className={styles.warningIcon} />
              <p>These modules may need to be taken first</p>
            </div>

            <ul className={styles.prereqs}>
              {conflict.unfulfilledPrereqs.map((prereq, i) => (
                <li key={i}>
                  <LinkModuleCodes>{conflictToText(prereq)}</LinkModuleCodes>
                </li>
              ))}
            </ul>
          </>
        );

      default:
        return null;
    }
  }

  renderMeta() {
    const { moduleCredit, examDate } = this.props;
    if (!moduleCredit && !examDate) return null;

    return (
      <div className={styles.moduleMeta}>
        {moduleCredit && <div>{renderMCs(moduleCredit)}</div>}
        {examDate && <div>{format(toSingaporeTime(examDate), 'MMM d, h:mm a')}</div>}
      </div>
    );
  }

  renderPlaceholderForm() {
    const { placeholder, moduleCode, moduleTitle, semester } = this.props;
    if (!placeholder) return null;

    if (!this.state.isEditingPlaceholder) {
      return (
        <>
          <button
            type="button"
            className={classnames('btn btn-sm btn-svg', styles.placeholderSelect, {
              [styles.empty]: !moduleCode,
            })}
            onClick={this.toggleEditPlaceholder}
          >
            {moduleCode || 'Select Module'} <ChevronDown />
          </button>{' '}
          {moduleCode && moduleTitle && (
            <Link to={modulePage(moduleCode, moduleTitle)}>{moduleTitle}</Link>
          )}
        </>
      );
    }

    return (
      <form>
        <PlannerModuleSelect
          onSelect={this.setPlaceholderModule}
          onCancel={this.toggleEditPlaceholder}
          onBlur={this.toggleEditPlaceholder}
          showOnly={placeholder.modules}
          filter={placeholder.filter}
          defaultValue={moduleCode}
          className={styles.placeholderInput}
          semester={semester}
        />
      </form>
    );
  }

  render() {
    const { id, placeholder, moduleCode, moduleTitle, index, conflict } = this.props;

    return (
      <Draggable key={moduleCode} draggableId={id} index={index}>
        {(provided, snapshot) => (
          <div
            ref={provided.innerRef}
            className={classnames(styles.module, {
              [styles.warning]: conflict,
              [styles.isDragging]: snapshot.isDragging,
              [styles.placeholder]: placeholder && !moduleCode,
            })}
            {...provided.draggableProps}
            {...provided.dragHandleProps}
          >
            <ModuleMenu removeModule={this.removeModule} editCustomData={this.editCustomData} />

            <div className={styles.moduleInfo}>
              <div className={styles.moduleName}>
                {placeholder ? (
                  <>
                    <strong className={styles.placeholderName}>{placeholder.name}</strong>
                    {this.renderPlaceholderForm()}
                  </>
                ) : (
                  moduleCode && (
                    <Link className="d-block" to={modulePage(moduleCode, moduleTitle)}>
                      <strong>{moduleCode}</strong> {moduleTitle}
                    </Link>
                  )
                )}
              </div>

              {this.renderMeta()}

              {conflict && <div className={styles.conflicts}>{this.renderConflict(conflict)}</div>}
            </div>
          </div>
        )}
      </Draggable>
    );
  }
}<|MERGE_RESOLUTION|>--- conflicted
+++ resolved
@@ -14,13 +14,9 @@
 import LinkModuleCodes from 'views/components/LinkModuleCodes';
 import { modulePage } from 'views/routes/paths';
 
-import { toSingaporeTime } from 'utils/timify';
 import ModuleMenu from './ModuleMenu';
+import PlannerModuleSelect from './PlannerModuleSelect';
 import styles from './PlannerModule.scss';
-<<<<<<< HEAD
-import PlannerModuleSelect from './PlannerModuleSelect';
-=======
->>>>>>> c34f27eb
 
 type Props = Readonly<{
   // Module information
