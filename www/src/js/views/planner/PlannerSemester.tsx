import * as React from 'react';
import { Droppable } from 'react-beautiful-dnd';
import classnames from 'classnames';

<<<<<<< HEAD
import { ModuleCode, Semester } from 'types/modules';
import { AddModuleData, PlannerModuleInfo } from 'types/planner';
=======
import { Semester, ModuleCode } from 'types/modules';
import { PlannerModuleInfo } from 'types/views';
>>>>>>> c34f27eb
import config from 'config';
import { getExamDate, renderMCs } from 'utils/modules';
import {
  getDroppableId,
  getModuleCredit,
  getModuleTitle,
  getSemesterName,
  getTotalMC,
} from 'utils/planner';
import PlannerModule from './PlannerModule';
import AddModule from './AddModule';
import styles from './PlannerSemester.scss';

type Props = Readonly<{
  year: string;
  semester: Semester;
  modules: PlannerModuleInfo[];

  showModuleMeta: boolean;
  className?: string;

  addModule: (year: string, semester: Semester, module: AddModuleData) => void;
  removeModule: (id: string) => void;
  addCustomData: (moduleCode: ModuleCode) => void;
  setPlaceholderModule: (id: string, moduleCode: ModuleCode) => void;
}>;

function renderSemesterMeta(plannerModules: PlannerModuleInfo[]) {
  const moduleCredits = getTotalMC(plannerModules);

  return (
    <div className={styles.semesterMeta}>
      <p>
        {plannerModules.length} {plannerModules.length === 1 ? 'module' : 'modules'}
      </p>
      <p>{renderMCs(moduleCredits)}</p>
    </div>
  );
}

/**
 * Component for a single column of modules for a single semester
 */
export default class PlannerSemester extends React.PureComponent<Props> {
  static defaultProps = {
    showModuleMeta: true,
  };

  renderModule = (plannerModule: PlannerModuleInfo, index: number) => {
    const { year, semester, showModuleMeta } = this.props;
    const { id, moduleCode, moduleInfo, conflict, placeholder } = plannerModule;

    const showExamDate = showModuleMeta && config.academicYear === year;

    return (
      <PlannerModule
        key={id}
        id={id}
        index={index}
        moduleCode={moduleCode}
        placeholder={placeholder}
        moduleTitle={getModuleTitle(plannerModule)}
        examDate={showExamDate && moduleInfo ? getExamDate(moduleInfo, semester) : null}
        moduleCredit={showModuleMeta ? getModuleCredit(plannerModule) : null}
        conflict={conflict}
        semester={semester}
        removeModule={this.props.removeModule}
        addCustomData={this.props.addCustomData}
        setPlaceholderModule={this.props.setPlaceholderModule}
      />
    );
  };

  render() {
    const { year, semester, modules, showModuleMeta } = this.props;
    const droppableId = getDroppableId(year, semester);

    return (
      <Droppable droppableId={droppableId}>
        {(provided, snapshot) => (
          <div
            className={classnames(styles.semester, this.props.className, {
              [styles.emptyList]: modules.length === 0,
              [styles.dragOver]: snapshot.isDraggingOver,
            })}
            ref={provided.innerRef}
            {...provided.droppableProps}
          >
            {modules.map(this.renderModule)}

            {provided.placeholder}

            {modules.length === 0 && (
              <p className={styles.emptyListMessage}>
                Drop module here to add to {getSemesterName(semester)}
              </p>
            )}

            {showModuleMeta && modules.length > 0 && renderSemesterMeta(modules)}

            <div className={styles.addModule}>
              <AddModule
                year={year}
                semester={semester}
                onAddModule={(module) => this.props.addModule(year, +semester, module)}
              />
            </div>
          </div>
        )}
      </Droppable>
    );
  }
}<|MERGE_RESOLUTION|>--- conflicted
+++ resolved
@@ -2,13 +2,8 @@
 import { Droppable } from 'react-beautiful-dnd';
 import classnames from 'classnames';
 
-<<<<<<< HEAD
-import { ModuleCode, Semester } from 'types/modules';
+import { Semester, ModuleCode } from 'types/modules';
 import { AddModuleData, PlannerModuleInfo } from 'types/planner';
-=======
-import { Semester, ModuleCode } from 'types/modules';
-import { PlannerModuleInfo } from 'types/views';
->>>>>>> c34f27eb
 import config from 'config';
 import { getExamDate, renderMCs } from 'utils/modules';
 import {
