--- conflicted
+++ resolved
@@ -9,12 +9,8 @@
 import config from 'config';
 import { renderMCs } from 'utils/modules';
 import { conflictToText } from 'utils/planner';
-<<<<<<< HEAD
 import { toSingaporeTime } from 'utils/timify';
-import { AlertTriangle, ChevronDown } from 'views/components/icons';
-=======
-import { AlertTriangle } from 'react-feather';
->>>>>>> 0ee02fbc
+import { AlertTriangle, ChevronDown } from 'react-feather';
 import LinkModuleCodes from 'views/components/LinkModuleCodes';
 import { modulePage } from 'views/routes/paths';
 
