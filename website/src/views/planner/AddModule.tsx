import React from 'react';
import classnames from 'classnames';
<<<<<<< HEAD
import { map } from 'lodash';

import { Semester } from 'types/modules';
import { AddModuleData } from 'types/planner';
import { placeholderGroups } from 'utils/placeholders';

import { Close, Plus } from 'views/components/icons';
import PlannerModuleSelect from './PlannerModuleSelect';
=======
import { X as Close, Plus } from 'react-feather';

import { Semester } from 'types/modules';
>>>>>>> 0ee02fbc
import styles from './AddModule.scss';

type Props = Readonly<{
  year: string;
  semester: Semester;

  className?: string;
  onAddModule: (module: AddModuleData) => void;
}>;

type State = {
  readonly isOpen: boolean;
};

const placeholderTitles: Record<keyof typeof placeholderGroups, string> = {
  general: 'University Level Requirements',
  cs: 'Computer Science',
};

const placeholderOptions = map(placeholderGroups, (placeholderMap, group) => (
  <optgroup label={(placeholderTitles as Record<string, string>)[group]} key={group}>
    {map(placeholderMap, (placeholder, id) => (
      <option key={id} value={id}>
        {placeholder.name}
      </option>
    ))}
  </optgroup>
));

export default class AddModule extends React.PureComponent<Props, State> {
  state = {
    isOpen: false,
  };

  selectRef = React.createRef<HTMLSelectElement>();

  onSubmit = (evt: React.FormEvent<HTMLFormElement>) => {
    evt.preventDefault();

    const select = this.selectRef.current;
    if (!select || !select.value) return;

    this.props.onAddModule({
      type: 'placeholder',
      placeholderId: select.value,
    });
    select.value = '';
  };

  onSelectModule = (input: string) => {
    this.props.onAddModule({
      type: 'module',
      moduleCode: input.trim(),
    });

    this.onCancel();
  };

  onCancel = () => {
    this.setState({ isOpen: false });
  };

  render() {
    if (!this.state.isOpen) {
      return (
        <div className={this.props.className}>
          <button
            type="button"
            className={classnames(styles.toggle, 'btn btn-sm btn-link btn-block')}
            onClick={() => this.setState({ isOpen: true })}
          >
            <Plus />
            Add Modules
          </button>
        </div>
      );
    }

    const inputId = `${this.props.year}-${this.props.semester}`;

    // Bug in TypeScript ESLint parser prevents us from disabling this on just the line
    /* eslint-disable jsx-a11y/no-autofocus */
    return (
<<<<<<< HEAD
      <>
        <form onSubmit={this.onSubmit} className={classnames(this.props.className, styles.form)}>
          <label htmlFor={inputId} className="sr-only">
            Module Code
          </label>
          <div className="input-group">
            <PlannerModuleSelect
              id={inputId}
              rows={3}
              semester={this.props.semester}
              onSelect={this.onSelectModule}
              onCancel={this.onCancel}
            />
          </div>

          <div className={styles.orDivider}>
            <span>or</span>
          </div>

          <select className="form-control form-control-sm" ref={this.selectRef} defaultValue="">
            <option value="">Select category</option>
            {placeholderOptions}
          </select>

          <div className={styles.actions}>
            <button className={classnames('btn btn-primary')} type="submit">
              Add module
            </button>
            <button
              className={classnames(styles.cancel, 'btn btn-svg')}
              type="button"
              onClick={this.onCancel}
            >
              <Close />
              <span className="sr-only">Cancel</span>
            </button>
            <p className={styles.tip}>
              Tip: You can add multiple module at once, eg. copy from your transcript
            </p>
          </div>
        </form>
        <form />
      </>
=======
      <form onSubmit={this.onSubmit} className={classnames(this.props.className, styles.form)}>
        <label htmlFor={inputId} className="sr-only">
          Module Code
        </label>
        <div className="input-group">
          <textarea
            ref={this.textareaRef}
            id={inputId}
            className="form-control"
            placeholder="eg. CS1010S"
            value={this.state.value}
            onKeyDown={(evt) => {
              if (evt.key === 'Enter') this.onSubmit(evt);
              if (evt.key === 'Escape') this.onCancel();
            }}
            onChange={(evt) => this.setState({ value: evt.target.value })}
            onBlur={this.onBlur}
            // We can use autofocus here because this element only appears when
            // the button is clicked
            autoFocus
          />
        </div>
        <div className={styles.actions}>
          <button className={classnames('btn btn-primary')} type="submit">
            Add module
          </button>
          <button
            className={classnames(styles.cancel, 'btn btn-svg')}
            type="button"
            onClick={this.onCancel}
          >
            <Close />
            <span className="sr-only">Cancel</span>
          </button>
          <p className={styles.tip}>
            Tip: You can add multiple module at once, eg. copy from your transcript
          </p>
        </div>
      </form>
>>>>>>> 0ee02fbc
    );
  }
}<|MERGE_RESOLUTION|>--- conflicted
+++ resolved
@@ -1,19 +1,13 @@
 import React from 'react';
 import classnames from 'classnames';
-<<<<<<< HEAD
 import { map } from 'lodash';
+import { X as Close, Plus } from 'react-feather';
 
 import { Semester } from 'types/modules';
 import { AddModuleData } from 'types/planner';
 import { placeholderGroups } from 'utils/placeholders';
 
-import { Close, Plus } from 'views/components/icons';
 import PlannerModuleSelect from './PlannerModuleSelect';
-=======
-import { X as Close, Plus } from 'react-feather';
-
-import { Semester } from 'types/modules';
->>>>>>> 0ee02fbc
 import styles from './AddModule.scss';
 
 type Props = Readonly<{
@@ -97,7 +91,6 @@
     // Bug in TypeScript ESLint parser prevents us from disabling this on just the line
     /* eslint-disable jsx-a11y/no-autofocus */
     return (
-<<<<<<< HEAD
       <>
         <form onSubmit={this.onSubmit} className={classnames(this.props.className, styles.form)}>
           <label htmlFor={inputId} className="sr-only">
@@ -141,47 +134,6 @@
         </form>
         <form />
       </>
-=======
-      <form onSubmit={this.onSubmit} className={classnames(this.props.className, styles.form)}>
-        <label htmlFor={inputId} className="sr-only">
-          Module Code
-        </label>
-        <div className="input-group">
-          <textarea
-            ref={this.textareaRef}
-            id={inputId}
-            className="form-control"
-            placeholder="eg. CS1010S"
-            value={this.state.value}
-            onKeyDown={(evt) => {
-              if (evt.key === 'Enter') this.onSubmit(evt);
-              if (evt.key === 'Escape') this.onCancel();
-            }}
-            onChange={(evt) => this.setState({ value: evt.target.value })}
-            onBlur={this.onBlur}
-            // We can use autofocus here because this element only appears when
-            // the button is clicked
-            autoFocus
-          />
-        </div>
-        <div className={styles.actions}>
-          <button className={classnames('btn btn-primary')} type="submit">
-            Add module
-          </button>
-          <button
-            className={classnames(styles.cancel, 'btn btn-svg')}
-            type="button"
-            onClick={this.onCancel}
-          >
-            <Close />
-            <span className="sr-only">Cancel</span>
-          </button>
-          <p className={styles.tip}>
-            Tip: You can add multiple module at once, eg. copy from your transcript
-          </p>
-        </div>
-      </form>
->>>>>>> 0ee02fbc
     );
   }
 }