--- conflicted
+++ resolved
@@ -1,17 +1,8 @@
-<<<<<<< HEAD
-import FilterGroup from 'utils/filters/FilterGroup';
-import { Department, Module, ModuleCondensed } from './modules';
+import { Module, ModuleCondensed } from './modules';
 import { ModuleList } from './reducers';
 import { ColorIndex, HoverLesson, Lesson, ModifiableLesson } from './timetables';
 import { Venue, VenueList } from './venues';
-=======
-import { Module, ModuleCode, ModuleCondensed, PrereqTree, Semester } from './modules';
-import { ModuleList } from './reducers';
-import { ColorIndex, HoverLesson, Lesson, ModifiableLesson } from './timetables';
-import { Venue, VenueList } from './venues';
-import { CustomModule } from './planner';
 import { RegPeriod } from '../config';
->>>>>>> 0ee02fbc
 
 export type ComponentMap = {
   globalSearchInput: HTMLInputElement | null;
@@ -84,53 +75,10 @@
   | 'weekend'
   | 'holiday'
   | 'recess'
-<<<<<<< HEAD
-  | 'reading';
-=======
   | 'reading';
 
 /* views/notifications/ModRegNotification */
 export interface RegPeriodView extends RegPeriod {
   // Augmented for the frontend. The modreg selector maps RegPeriod to this type.
   dismissed: boolean;
-}
-
-/* views/planner */
-export type PrereqConflict = {
-  type: 'prereq';
-  unfulfilledPrereqs: readonly PrereqTree[];
-};
-
-export type ExamConflict = {
-  type: 'exam';
-  conflictModules: readonly ModuleCode[];
-};
-
-export type SemesterConflict = {
-  type: 'semester';
-  semestersOffered: readonly Semester[];
-};
-
-export type NoInfo = {
-  type: 'noInfo';
-};
-
-export type Conflict = PrereqConflict | ExamConflict | SemesterConflict | NoInfo;
-
-export type PlannerModuleInfo = {
-  moduleCode: ModuleCode;
-  moduleInfo?: Module | null;
-  // Custom info added by the student to override our data or to fill in the blanks
-  // This is a separate field for easier typing
-  customInfo?: CustomModule | null;
-  conflict?: Conflict | null;
-};
-
-export type PlannerModulesWithInfo = {
-  // Mapping acad years to a map of semester to module information object
-  // This is the form used by the UI
-  readonly [year: string]: {
-    readonly [semester: string]: PlannerModuleInfo[];
-  };
-};
->>>>>>> 0ee02fbc
+}